--- conflicted
+++ resolved
@@ -1,11 +1,9 @@
-<<<<<<< HEAD
-dipole-20101025
-+ COULOMB and DIPOLE are now working with mpi
-=======
 devel-20101108
 + revert the normalization of energy and stress weights
 + small technical changes
->>>>>>> 431c5d81
+
+dipole-20101025
++ COULOMB and DIPOLE are now working with mpi
 
 devel-20101018
 + fix strcpy bug with stresses
