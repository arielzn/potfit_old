--- conflicted
+++ resolved
@@ -86,12 +86,6 @@
 #if defined EAM || defined ADP
   real *totdens = NULL;
 #endif /* EAM || ADP */
-
-#ifdef COULOMB
-  time_t t_begin, t_end;
-  double t_dif;
-  time(&t_begin);
-#endif
 
 #ifdef MPI
   init_mpi(argc, argv);
@@ -737,18 +731,9 @@
   free_all_pointers();
 #endif /* MPI */
 
-<<<<<<< HEAD
-#ifdef COULOMB
-  time(&t_end);
-  t_dif = difftime(t_end, t_begin);
-  printf("\nRuntime: %lf s\n", t_dif);
-#endif
-
-=======
   if (opt && myid == 0)
     printf("\nRuntime: %d hours, %d minutes and %d seconds.\n",
       (int)difftime(t_end, t_begin) / 3600, ((int)difftime(t_end,
 	  t_begin) % 3600) / 60, (int)difftime(t_end, t_begin) % 60);
->>>>>>> 3cfeed29
   return 0;
 }