--- conflicted
+++ resolved
@@ -1918,19 +1918,6 @@
 		  smooth_pot[i] ? f * cutoff(calc_pot.xcoord[k],
 		  apot_table.end[i], h) : f;
 		if (isnan(f) || isnan(*(xi_calc + k))) {
-<<<<<<< HEAD
-		  (void)snprintf(msg, 43, "Aborting.");
-
-		  (void)fprintf(stderr,
-		    "\nPotential value was nan or inf.\nThis occured in potential %d (%s)\n",
-		    i, apot_table.names[i]);
-		  (void)fprintf(stderr,
-		    "at distance r=%f with the parameters:\n",
-		    calc_pot.xcoord[k]);
-		  for (m = 0; m < apot_table.n_par[i]; m++)
-		    (void)fprintf(stderr, "%d %f\n",
-		      apot_table.param_name[i][m], *(val + m));
-=======
 		  sprintf(msg, "Potential value was nan or inf. Aborting.\n");
 		  fprintf(stderr, "This occured in potential %d (%s)\n",
 		    i, apot_table.names[i]);
@@ -1942,7 +1929,6 @@
 		      apot_table.param_name[i][m], *(val + m));
 		  if (smooth_pot[i])
 		    fprintf(stderr, "h %f\n", h);
->>>>>>> 431c5d81
 		  error(msg);
 		}
 	      }
