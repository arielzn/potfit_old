############################################################################
#
# potfit -- The ITAP Force Matching Program
# 	Copyright 2002-2013
#
# 	Institute for Theoretical and Applied Physics,
# 	University of Stuttgart, D-70550 Stuttgart, Germany
# 	http://potfit.itap.physik.uni-stuttgart.de/
#
############################################################################
#
#   This file is part of potfit.
#
#   potfit is free software; you can redistribute it and/or modify
#   it under the terms of the GNU General Public License as published by
#   the Free Software Foundation; either version 2 of the License, or
#   (at your option) any later version.
#
#   potfit is distributed in the hope that it will be useful,
#   but WITHOUT ANY WARRANTY; without even the implied warranty of
#   MERCHANTABILITY or FITNESS FOR A PARTICULAR PURPOSE.  See the
#   GNU General Public License for more details.
#
#   You should have received a copy of the GNU General Public License
#   along with potfit; if not, see <http://www.gnu.org/licenses/>.
#
############################################################################
#
# Beware: This Makefile works only with GNU make (gmake)!
#
# Usage:  make <target>
#
# <target> has the form
#
#    potfit[_<parallel>][_<option>[_<option>...]]
#
# The parallelization method <parallel> can be:
#
#    mpi   compile for parallel execution, using MPI
#
###########################################################################
#
# Customizing this Makefile
#
# As potfit supports a large number of compile options, you will have to
# compile potfit freqently. Before doing so, however, you must check whether
# the settings in this Makefile fit your needs. You possibly have to
# customize these setttings. Before you can do that, we have to explain
# a bit how the compilation process works.
#
# The compilation process requires the SYSTEM variable in the Makefile to be
# set to any of the predefined values. It specifies what system you have, and
# what compiler you are using. The flags for the compiler and the linker
# are then selected as a function of this variable.
#
# Another important ingredient is the parallelization method, which is
# determined from the make target. The parallelization method is stored
# in the variable PARALLEL, which takes as value SERIAL or MPI.
#
# Depending on the value of ${SYSTEM}, a number of variables must be
# set, from which everything else is constructed.
#
# CC_SERIAL defines the compiler for serial compilation, CC_MPI the one
# to be used for parallelization
#
# BIN_DIR defines the directory where the potfit binary is put. Note that
# this directory must exist.
#
# MV defines the program used to move the potfit binary to ${BIN_DIR}.
# The default is mv, which is usually ok.
#
# The compilation options are stored in the variable CFLAGS.
# The initial value of CFLAGS is set to the variable FLAGS,
# which can be given on the command line.
#
# If the option debug was specified, ${DEBUG_FLAGS} is then appended
# to ${CFLAGS}, otherwise ${OPT_FLAGS}. If the option prof was specified
# (for profiling), ${PROF_FLAGS} is also appended to ${CFLAGS}. However,
# before appending ${OPT_FLAGS} or ${DEBUG_FLAGS} to ${CFLAGS}, some
# parallelization specific flags are appended to them:
#
#   OPT_FLAGS   += ${${PARALLEL}_FLAGS} ${OPT_${PARALLEL}_FLAGS}
#   DEBUG_FLAGS += ${${PARALLEL}_FLAGS} ${DEBUG_${PARALLEL}_FLAGS}
#
# If any of these variables is not defined, it is assumed to be empty.
# This setup should provide sufficient flexibility to set one's favorite
# flags, depending on parallelization, profiling, and optimization/debugging.
#
# Similarly, the link libraries are stored in the variable LIBS,
# to which ${${PARALLEL}_LIBS} and possibly ${PROF_LIBS} (for profiling)
# is appended.
#
# You may have to change the setting for an existing value of SYSTEM.
# or you have to add support for a new value of SYSTEM. The latter is
# best done by using the folloing template for SYSTEM=custom:
#
# ifeq (custom,${SYSTEM})
#   CC_SERIAL		= serial-compiler
#   CC_MPI		= MPI-compiler
#   OMPI_CC      	= compiler for mpicc
#   OMPI_CLINKER 	= linker for mpicc
#   OPT_FLAGS		+= generic flags for optimization
#   DEBUG_FLAGS		+= generic flags for debugging
#   PROF_FLAGS		+= flags for profiling
#   PROF_LIBS		+= libraries for profiling
#   LFLAGS_SERIAL 	+= flags for serial linking
#   LFLAGS_MPI 		+= flags for MPI linking
#   export        MPICH_CC MPICH_CLINKER
# endif
#
# Variables remaining empty need not be mentioned.

###########################################################################
#
#  Adjust these variables to your system
#
###########################################################################

# Currently the following systems are available:
# x86_64-icc  	64bit Intel Compiler
# x86_64-gcc    64bit GNU Compiler
# i686-icc 	32bit Intel Compiler
# i686-gcc  	32bit GNU Compiler
#
#SYSTEM 		= x86_64-icc 	# Use this as fallback
SYSTEM 		= $(shell uname -m)-icc

# This is the directory where the potfit binary will be moved to.
# If it is empty, the binary will not be moved.
BIN_DIR 	= ${HOME}/bin
#BIN_DIR 	=

# Base directory of your installation of the MKL or ACML

# General settings
MKLDIR          = /opt/intel/composer_xe_2013.3.163/mkl
ACML4DIR  	= /opt/acml4.4.0/gfortran64
ACML5DIR  	= /opt/acml5.3.0/gfortran64
LIBMDIR 	= /opt/amdlibm

# ITAP settings
#BIN_DIR 	= ${HOME}/bin/i386-linux
#MKLDIR          = /common/linux/paket/intel/compiler-11.0/cc/mkl
#ACML4DIR  	= /common/linux/paket/acml4.4.0/gfortran64

###########################################################################
#
#  Defaults for some variables
#
###########################################################################

MV		= $(shell which mv 2> /dev/null)
STRIP 		= $(shell which strip 2> /dev/null)
LIBS		+= -lm
MPI_FLAGS	+= -DMPI
DEBUG_FLAGS	+= -DDEBUG
ACML4PATH 	= ${ACML4DIR}/lib
ACML5PATH 	= ${ACML5DIR}/lib
RELEASE		= 0

###########################################################################
#
#  flags for 64bit
#
###########################################################################

ifeq (x86_64-icc,${SYSTEM})
# compiler
  CC_SERIAL     = icc
  CC_MPI        = mpicc
  OMPI_CC       = icc
  OMPI_CLINKER  = icc

# general optimization flags
  OPT_FLAGS     += -fast -xHost

# profiling and debug flags
  PROF_FLAGS    += --profile-functions
  PROF_LIBS     += --profile-functions
  DEBUG_FLAGS   += -g -Wall -wd981 -wd1572

# Intel Math Kernel Library
ifeq (,$(strip $(findstring acml,${MAKETARGET})))
  CINCLUDE 	+= -I${MKLDIR}/include
  LIBS 		+= -Wl,--start-group -lmkl_intel_lp64 -lmkl_sequential \
		   -lmkl_core -Wl,--end-group -lpthread
endif

# AMD Core Math Library
ifneq (,$(strip $(findstring acml4,${MAKETARGET})))
  CINCLUDE 	+= -I${ACML4DIR}/include
  LIBS		= -L${ACML4PATH} -lpthread -lacml -lacml_mv
endif
ifneq (,$(strip $(findstring acml5,${MAKETARGET})))
   LIBMPATH 	= ${LIBMDIR}/lib/static
   CINCLUDE     += -I${ACML5DIR}/include -I${LIBMDIR}/include
   LIBS		+= -L${ACML5PATH} -L${LIBMPATH} -lpthread -lacml -lamdlibm
endif

 export        OMPI_CC OMPI_CLINKER
endif

ifeq (x86_64-gcc,${SYSTEM})
# compiler
  CC_SERIAL     = gcc
  CC_MPI        = mpicc
  OMPI_CC       = gcc
  OMPI_CLINKER  = gcc

# general optimization flags
  OPT_FLAGS     += -O3 -march=native -Wno-unused

# profiling and debug flags
  PROF_FLAGS    += -g3 -pg
  PROF_LIBS     += -g3 -pg
  DEBUG_FLAGS   += -g3 -Wall

# Intel Math Kernel Library
ifeq (,$(strip $(findstring acml,${MAKETARGET})))
  CINCLUDE      += -I${MKLDIR}/include
  LIBS 		+= -Wl,--start-group -lmkl_intel_lp64 -lmkl_sequential -lmkl_core \
		   -Wl,--end-group -lpthread -Wl,--as-needed
endif

# AMD Core Math Library
ifneq (,$(strip $(findstring acml4,${MAKETARGET})))
  CINCLUDE     	+= -I${ACML4DIR}/include
  LIBS		+= -L${ACML4PATH} -lpthread -lacml -lacml_mv -Wl,--as-needed
endif
ifneq (,$(strip $(findstring acml5,${MAKETARGET})))
  LIBMPATH 	= ${LIBMDIR}/lib/static
  CINCLUDE     	+= -I${ACML5DIR}/include -I${LIBMDIR}/include
  LIBS		+= -L${ACML5PATH} -L${LIBMPATH} -lpthread -lacml -lamdlibm -Wl,--as-needed
endif

 export        OMPI_CC OMPI_CLINKER
endif


###########################################################################
#
#  flags for 32bit
#
###########################################################################

ifeq (i686-icc,${SYSTEM})
# compiler
  CC_SERIAL	= icc
  CC_MPI	= mpicc
  OMPI_CC       = icc
  OMPI_CLINKER  = icc

# general optimization flags
  OPT_FLAGS	+= -fast -xHost

# profiling and debug flags
  PROF_FLAGS	+= -prof-gen
  PROF_LIBS 	+= -prof-gen
  DEBUG_FLAGS	+= -g -Wall -wd981 -wd1572

# Intel Math Kernel Library
ifeq (,$(strip $(findstring acml,${MAKETARGET})))
  CINCLUDE      += -I${MKLDIR}/include
  LIBS 		+= -Wl,--start-group -lmkl_intel -lmkl_sequential -lmkl_core \
		   -Wl,--end-group -lpthread
endif

# AMD Core Math Library
ifneq (,$(strip $(findstring acml4,${MAKETARGET})))
  CINCLUDE     	+= -I$(ACML4DIR)/include
  LIBS		+= -L${ACML4PATH} -lpthread -lacml
endif
ifneq (,$(strip $(findstring acml5,${MAKETARGET})))
  LIBMPATH 	= ${LIBMDIR}/lib/static
  CINCLUDE     	+= -I$(ACML5DIR)/include -I${LIBMDIR}/include
  LIBS		+= -L${ACML5PATH} -L${LIBMPATH} -lpthread -lacml
endif

  export        OMPI_CC OMPI_CLINKER
endif

ifeq (i686-gcc,${SYSTEM})
# compiler
  CC_SERIAL	= gcc
  CC_MPI	= mpicc
  OMPI_CC     	= gcc
  OMPI_CLINKER 	= gcc

# general optimization flags
  OPT_FLAGS	+= -O3 -march=native -Wno-unused

# profiling and debug flags
  PROF_FLAGS	+= -g3 -pg
  PROF_LIBS	+= -g3 -pg
  DEBUG_FLAGS	+= -g3 -Wall

# Intel Math Kernel Library
ifeq (,$(strip $(findstring acml,${MAKETARGET})))
  CINCLUDE      += -I${MKLDIR}/include
  LIBS		+= -Wl,--start-group -lmkl_intel -lmkl_sequential -lmkl_core \
		   -Wl,--end-group -lpthread -Wl,--as-needed
endif

# AMD Core Math Library
ifneq (,$(strip $(findstring acml4,${MAKETARGET})))
  CINCLUDE     	+= -I$(ACML4DIR)/include
  LIBS		+= -L${ACML4PATH} -lpthread -lacml -Wl,--as-needed
endif
ifneq (,$(strip $(findstring acml5,${MAKETARGET})))
  LIBMPATH 	= ${LIBMDIR}/lib/static
  CINCLUDE     	+= -I$(ACML5DIR)/include -I${LIBMDIR}/include
  LIBS		+= -L${ACML5PATH} -L${LIBMPATH} -lpthread -lacml -Wl,--as-needed
endif

  export        OMPI_CC OMPI_CLINKER
endif


###########################################################################
#
#  Parallelization method
#
###########################################################################

# default is serial
PARALLEL = SERIAL
# MPI
ifneq (,$(strip $(findstring mpi,${MAKETARGET})))
PARALLEL = MPI
endif


###########################################################################
#
#  Compiler, flags, libraries
#
###########################################################################

# compiler; if empty, we issue an error later
CC = ${CC_${PARALLEL}}

# optimization flags
OPT_FLAGS   += ${${PARALLEL}_FLAGS} ${OPT_${PARALLEL}_FLAGS} -DNDEBUG
DEBUG_FLAGS += ${${PARALLEL}_FLAGS} ${DEBUG_${PARALLEL}_FLAGS}

# libraries
LIBS += ${${PARALLEL}_LIBS}

# optimization or debug
CFLAGS := ${FLAGS}
ifneq (,$(findstring debug,${MAKETARGET}))
CFLAGS += ${DEBUG_FLAGS}
else
CFLAGS += ${OPT_FLAGS}
endif

# profiling support
ifneq (,$(findstring prof,${MAKETARGET}))
CFLAGS += ${PROF_FLAGS}
LIBS   += ${PROF_LIBS}
endif


###########################################################################
#
# potfit sources
#
###########################################################################

POTFITHDR   	= bracket.h elements.h optimize.h potfit.h potential.h \
		  random.h  splines.h utils.h
POTFITSRC 	= bracket.c brent.c config.c elements.c linmin.c \
		  param.c potential.c potfit.c powell_lsq.c \
		  random.c simann.c splines.c utils.c

ifneq (,$(strip $(findstring pair,${MAKETARGET})))
POTFITSRC      += force_pair.c
endif

ifneq (,$(strip $(findstring eam,${MAKETARGET})))
<<<<<<< HEAD
  ifneq (,$(strip $(findstring coulomb,${MAKETARGET})))
    POTFITSRC      += force_eam_elstat.c
  else ifneq (,$(strip $(findstring dipole,${MAKETARGET})))
    POTFITSRC      += force_eam_elstat.c
  else
    POTFITSRC      += force_eam.c
=======
  ifneq (,$(strip $(findstring meam,${MAKETARGET})))
    POTFITSRC      += force_meam.c rescale_meam.c
  else
    POTFITSRC      += force_eam.c rescale.c
>>>>>>> 536a41b7
  endif
endif

ifneq (,$(strip $(findstring coulomb,${MAKETARGET})))
  ifeq (,$(strip $(findstring eam,${MAKETARGET})))
    POTFITSRC      += force_elstat.c
  endif
endif

ifneq (,$(strip $(findstring dipole,${MAKETARGET})))
  ifeq (,$(strip $(findstring eam,${MAKETARGET})))
    POTFITSRC      += force_elstat.c
  endif
endif

ifneq (,$(strip $(findstring adp,${MAKETARGET})))
POTFITSRC      += force_adp.c
endif

ifneq (,$(strip $(findstring apot,${MAKETARGET})))
POTFITHDR      += functions.h
POTFITSRC      += functions.c
ifneq (,$(strip $(findstring pair,${MAKETARGET})))
POTFITSRC      += chempot.c
endif
# else
# POTFITSRC      += rescale.c
endif

ifneq (,$(strip $(findstring evo,${MAKETARGET})))
POTFITSRC      += diff_evo.c
endif

MPISRC          = mpi_utils.c

#########################################################
#
# potfit Configuration rules
#
#########################################################

HEADERS := ${POTFITHDR}

# serial or mpi
ifneq (,$(strip $(findstring mpi,${MAKETARGET})))
SOURCES	:= ${POTFITSRC} ${MPISRC}
else
SOURCES	:= ${POTFITSRC}
endif

###  INTERACTIONS  #######################################

INTERACTION = 0

# pair potentials
ifneq (,$(findstring pair,${MAKETARGET}))
CFLAGS += -DPAIR
INTERACTION = 1
endif

# embedded atom method (EAM) potentials
ifneq (,$(strip $(findstring eam,${MAKETARGET})))
  ifneq (,$(findstring 1,${INTERACTION}))
  ERROR += More than one potential model specified
  endif
  ifneq (,$(strip $(findstring meam,${MAKETARGET})))
    CFLAGS  += -DMEAM
    ifneq (,$(strip $(findstring apot,${MAKETARGET})))
      ERROR += MEAM does not support analytic potentials (yet)
    endif
  else
    CFLAGS  += -DEAM
  endif
INTERACTION = 1
endif

# COULOMB
ifneq (,$(strip $(findstring coulomb,${MAKETARGET})))
  ifeq (,$(strip $(findstring eam,${MAKETARGET})))
  ifneq (,$(findstring 1,${INTERACTION}))
  ERROR += More than one potential model specified
  endif
  endif
  ifeq (,$(strip $(findstring apot,${MAKETARGET})))
    ERROR += COULOMB does not support tabulated potentials (yet)
  endif
  CFLAGS  += -DCOULOMB
  INTERACTION = 1
endif

# DIPOLE
ifneq (,$(strip $(findstring dipole,${MAKETARGET})))
  ifeq (,$(strip $(findstring eam,${MAKETARGET})))
  ifneq (,$(findstring 1,${INTERACTION}))
  ERROR += More than one potential model specified
  endif
  endif
  ifeq (,$(strip $(findstring apot,${MAKETARGET})))
    ERROR += DIPOLE does not support tabulated potentials (yet)
  endif
  CFLAGS  += -DCOULOMB -DDIPOLE
  INTERACTION = 1
endif

# angular dependent potentials (ADP)
ifneq (,$(strip $(findstring adp,${MAKETARGET})))
  ifneq (,$(findstring 1,${INTERACTION}))
  ERROR += More than one potential model specified
  endif
  CFLAGS  += -DADP
  INTERACTION = 1
endif

ifneq (,$(findstring 0,${INTERACTION}))
ERROR += No interaction model specified
endif

# COMPAT - compatibility mode for old (w*d)^2
ifneq (,$(findstring compat,${MAKETARGET}))
CFLAGS += -DCOMPAT
endif

# EVO - for differential evolution
ifneq (,$(findstring evo,${MAKETARGET}))
CFLAGS += -DEVO
endif

# APOT - for analytic potentials
ifneq (,$(findstring apot,${MAKETARGET}))
CFLAGS += -DAPOT -DNORESCALE
endif

# Stress
ifneq (,$(findstring stress,${MAKETARGET}))
CFLAGS += -DSTRESS
endif

# Disable gauge punishments for EAM/ADP
ifneq (,$(findstring nopunish,${MAKETARGET}))
CFLAGS += -DNOPUNISH
endif

ifneq (,$(findstring limit,${MAKETARGET}))
WARNING += "limit is now mandatory -- "
endif

ifneq (,$(findstring parab,${MAKETARGET}))
CFLAGS += -DPARABEL
endif

ifneq (,$(findstring wzero,${MAKETARGET}))
CFLAGS += -DWZERO
endif

ifneq (,$(findstring dist,${MAKETARGET}))
ifeq (,$(findstring MPI,${PARALLEL}))
CFLAGS += -DPDIST
else
ERROR += "dist is not mpi parallelized -- "
endif
endif

ifneq (,$(findstring newscale,${MAKETARGET}))
ifeq (,$(findstring MPI,${PARALLEL}))
CFLAGS += -DNEWSCALE
else
ERROR += "newscale is not mpi parallelized -- "
endif
endif

ifneq (,$(findstring fweight,${MAKETARGET}))
CFLAGS += -DFWEIGHT
endif

ifneq (,$(findstring contrib,${MAKETARGET}))
CFLAGS += -DCONTRIB
endif

# force acml4 or acml5 over acml
ifneq (,$(findstring acml,${MAKETARGET}))
ifeq (,$(findstring acml4,${MAKETARGET}))
ifeq (,$(findstring acml5,${MAKETARGET}))
ERROR += The acml target is obsolete. Please use acml4 or acml5.
endif
endif
endif

ifneq (,$(findstring acml4,${MAKETARGET}))
CFLAGS += -DACML -DACML4
endif

ifneq (,$(findstring acml5,${MAKETARGET}))
CFLAGS += -DACML -DACML5
endif

ifneq (,$(findstring noresc,${MAKETARGET}))
CFLAGS += -DNORESCALE
endif

# Substitute .o for .c to get the names of the object files
OBJECTS := $(subst .c,.o,${SOURCES})

###########################################################################
#
# 	Check for bzr binary
#
###########################################################################

ifneq (,$(shell `which git 2> /dev/null`))
  GIT = 1
else
  GIT = 0
endif

###########################################################################
#
#	 Rules
#
###########################################################################

# all objects depend on headers
${OBJECTS}: ${HEADERS}

# How to compile *.c files
# special rules for force computation
powell_lsq.o: powell_lsq.c
	${CC} ${CFLAGS} ${CINCLUDE} -c powell_lsq.c

# special rules for function evaluation
utils.o: utils.c
	${CC} ${CFLAGS} ${CINCLUDE} -c utils.c

# generic compilation rule
.c.o:
ifeq (,$@)
ifeq (,${MAKETARGET})
	@echo -e "Usage:"
	@echo -e "  make potfit_[interaction]_[options]\n"
	@echo "For more details on compiling potfit please look at the Makefile"
	@exit
endif
else
	${CC} ${CFLAGS} -c $<
endif

# How to link
${MAKETARGET}: ${OBJECTS}
	${CC} ${LFLAGS_${PARALLEL}} -o $@ ${OBJECTS} ${LIBS}
ifneq (,${STRIP})
  ifeq (,$(findstring prof,${MAKETARGET}))
    ifeq (,$(findstring debug,${MAKETARGET}))
	${STRIP} --strip-unneeded -R .comment $@
    endif
  endif
endif
ifneq (,${BIN_DIR})
  ifneq (,${MV})
	${MV} $@ ${BIN_DIR} && rm -f $@
  endif
endif

# First recursion only set the MAKETARGET Variable
.DEFAULT:
ifneq (,${CC})
	${MAKE} MAKETARGET='$@' STAGE2
else
	@echo "There is no compiler defined for this option."
	@echo -e "Please adjust the Makefile.\n"
	@exit
endif

potfit:
	@echo -e "\nError:\tYou cannot compile potfit without any options."
	@echo -e "\tAt least an interaction is required.\n"

# Second recursion sets MAKETARGET variable and compiles
# An empty MAKETARGET variable would create an infinite recursion, so we check
STAGE2:
ifneq (,${ERROR})
	@echo -e "\nError: ${ERROR}\n"
else
ifneq (,${MAKETARGET})
	@echo "${WARNING}"
ifeq (0,${RELEASE})
ifeq (1,${GIT})
	@echo -e "Writing git data to version.h\n"
	@rm -f version.h

	@echo -e "#define VERSION_INFO \"potfit-git (r"`git rev-list HEAD | wc -l`")\"\n" > version.h
	@echo -e "#define VERSION_DATE \"`date +%Y-%m-%d\ %H:%M:%S\ %z`\"" >> version.h
else
	@echo -e "Writing fake git data to version.h\n"
	@rm -f version.h
	@echo -e "#define VERSION_INFO \"potfit-`basename ${PWD}` (r ???)\"" > version.h
	@echo -e "#define VERSION_DATE \"`date +%Y-%m-%d\ %H:%M:%S\ %z`\"" >> version.h
endif
else
	@rm -f version.h
	@echo -e "#define VERSION_INFO \"setversionhere\"" > version.h
	@echo -e "#define VERSION_DATE \"`date +%Y-%m-%d\ %H:%M:%S\ %z`\"" >> version.h
endif
	${MAKE} MAKETARGET='${MAKETARGET}' ${MAKETARGET}
else
	@echo 'No TARGET specified.'
endif
endif
###########################################################################
#
#	 Misc. TARGETs
#
###########################################################################

clean:
	rm -f *.o *.u *~ \#* *.V *.T *.O *.il version.h

help:
	@echo "Usage: make potfit[_<parallel>][_<option>[_<option>...]]"
<|MERGE_RESOLUTION|>--- conflicted
+++ resolved
@@ -374,23 +374,18 @@
 		  random.c simann.c splines.c utils.c
 
 ifneq (,$(strip $(findstring pair,${MAKETARGET})))
-POTFITSRC      += force_pair.c
+  POTFITSRC      += force_pair.c
 endif
 
 ifneq (,$(strip $(findstring eam,${MAKETARGET})))
-<<<<<<< HEAD
-  ifneq (,$(strip $(findstring coulomb,${MAKETARGET})))
+  ifneq (,$(strip $(findstring meam,${MAKETARGET})))
+    POTFITSRC      += force_meam.c
+  else ifneq (,$(strip $(findstring coulomb,${MAKETARGET})))
     POTFITSRC      += force_eam_elstat.c
   else ifneq (,$(strip $(findstring dipole,${MAKETARGET})))
     POTFITSRC      += force_eam_elstat.c
   else
     POTFITSRC      += force_eam.c
-=======
-  ifneq (,$(strip $(findstring meam,${MAKETARGET})))
-    POTFITSRC      += force_meam.c rescale_meam.c
-  else
-    POTFITSRC      += force_eam.c rescale.c
->>>>>>> 536a41b7
   endif
 endif
 
@@ -407,21 +402,24 @@
 endif
 
 ifneq (,$(strip $(findstring adp,${MAKETARGET})))
-POTFITSRC      += force_adp.c
+  POTFITSRC      += force_adp.c
 endif
 
 ifneq (,$(strip $(findstring apot,${MAKETARGET})))
-POTFITHDR      += functions.h
-POTFITSRC      += functions.c
-ifneq (,$(strip $(findstring pair,${MAKETARGET})))
-POTFITSRC      += chempot.c
-endif
-# else
-# POTFITSRC      += rescale.c
+  POTFITHDR      += functions.h
+  POTFITSRC      += functions.c
+  ifneq (,$(strip $(findstring pair,${MAKETARGET})))
+    POTFITSRC      += chempot.c
+  endif
+else
+  ifneq (,$(strip $(findstring meam,${MAKETARGET})))
+    POTFITSRC 	+= rescale_meam.c
+  else
+    POTFITSRC      += rescale.c
 endif
 
 ifneq (,$(strip $(findstring evo,${MAKETARGET})))
-POTFITSRC      += diff_evo.c
+  POTFITSRC      += diff_evo.c
 endif
 
 MPISRC          = mpi_utils.c
