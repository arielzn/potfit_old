/****************************************************************
*
*  potfit.h: potfit header file
*
*****************************************************************/
/*
*   Copyright 2002-2010 Peter Brommer, Franz G"ahler, Daniel Schopf
*             Institute for Theoretical and Applied Physics
*             University of Stuttgart, D-70550 Stuttgart, Germany
*             http://www.itap.physik.uni-stuttgart.de/
*
*****************************************************************/
/*
*   This file is part of potfit.
*
*   potfit is free software; you can redistribute it and/or modify
*   it under the terms of the GNU General Public License as published by
*   the Free Software Foundation; either version 2 of the License, or
*   (at your option) any later version.
*
*   potfit is distributed in the hope that it will be useful,
*   but WITHOUT ANY WARRANTY; without even the implied warranty of
*   MERCHANTABILITY or FITNESS FOR A PARTICULAR PURPOSE.  See the
*   GNU General Public License for more details.
*
*   You should have received a copy of the GNU General Public License
*   along with potfit; if not, write to the Free Software
*   Foundation, Inc., 51 Franklin St, Fifth Floor,
*   Boston, MA  02110-1301  USA
*
*****************************************************************/

#define NRANSI

#include <stdlib.h>
#include <stdio.h>
#include <math.h>
#include <string.h>

#ifdef OMP
#include <omp.h>
#endif

#ifdef MPI
#include <mpi.h>
#define REAL MPI_DOUBLE
#endif

#include "random.h"

#if defined EAM || defined ADP
#define DUMMY_WEIGHT 100.
#endif

#define FORCE_EPS .1

#if defined PAIR || defined DIPOLE
#define SLOTS 1
#elif defined EAM
#define SLOTS 2
#elif defined ADP
#define SLOTS 4
#endif

/******************************************************************************
*
*  type definitions
*
******************************************************************************/

typedef double real;

typedef enum ParamType {
  PARAM_STR, PARAM_STRPTR,
  PARAM_INT, PARAM_DOUBLE
} PARAMTYPE;

typedef struct {
  real  x;
  real  y;
  real  z;
} vector;

// This is the order of vasp for stresses
typedef struct {
  real  xx;
  real  yy;
  real  zz;
  real  xy;
  real  yz;
  real  zx;
} sym_tens;

typedef struct {
  int   typ;
  int   nr;
  real  r;
  vector dist;			/* distance divided by r */
  int   slot[SLOTS];
  real  shift[SLOTS];
  real  step[SLOTS];
  int   col[SLOTS];		/* coloumn of interaction for this neighbor */
#ifdef ADP
  vector rdist;			/* real distance */
  sym_tens sqrdist;		/* real squared distance */
  real  u_val, u_grad;		/* value and gradient of u(r) */
  real  w_val, w_grad;		/* value and gradient of w(r) */
#endif
} neigh_t;

typedef struct {
  int   typ;
  int   n_neigh;
  vector pos;
  vector force;
  real  absforce;
  int   conf;			/* Which configuration... */
#if defined EAM || defined ADP
  real  rho;			/* embedding electron density */
  real  gradF;			/* gradient of embedding fn. */
#endif
#ifdef ADP
  vector mu;
  sym_tens lambda;
  real  nu;
#endif
  neigh_t *neigh;		/* dynamic array for neighbors */
} atom_t;

typedef struct {
  int   len;			/* total length of the table */
  int   idxlen;			/* number of changeable potential values */
  int   ncols;			/* number of columns */
  real *begin;			/* first value in the table */
  real *end;			/* last value in the table */
  real *step;			/* table increment */
  real *invstep;		/* inverse of increment */
  int  *first;			/* index of first entry */
  int  *last;			/* index of last entry */
  real *xcoord;			/* the x-coordinates of sampling points */
  real *table;			/* the actual data */
#ifdef DIPOLE
  real *table_dipole;           /* static data for tail of coulomb potential */
#endif 
  real *d2tab;			/* second derivatives of table data for spline int */
  int  *idx;			/* indirect indexing */
} pot_table_t;

#ifdef APOT
/* function pointer for analytic potential evaluation */
typedef void (*fvalue_pointer) (real, real *, real *);

typedef struct {
//   potentials
  int   number;			/* number of analytic potentials */
  int  *idxpot;			/* indirect index for potentials */
  char **names;			/* name of analytic potentials */
  real *begin;			/* starting position of potential */
  real *end;			/* end position of potential = cutoff radius */
  int  *n_par;			/* number of parameters for analytic potential */

//   parameters
  int   total_par;		/* total number of parameters for all potentials */
  int  *idxparam;		/* indirect index for potential parameters */
  int **invar_par;		/* array of invariant parameters */
  char ***param_name;		/* name of parameters */
  real **pmin;			/* minimum values for parameters */
  real **values;		/* parameter values for analytic potentials */
  real **pmax;			/* maximum values for parameters */

//   global parameters
  int   globals;		/* number of global parameters */
  int  *n_glob;			/* number of global parameter usage */
  int ***global_idx;		/* index of global parameters */

#ifdef PAIR
  real *chempot;		/* chemical potentials */
#endif

#ifdef DIPOLE
  real *charge;			/* charges */
  real *dp_alpha;		/* polarisability */
  real *dp_b;			/* parameter for short-range-dipole-moment */
  real *dp_c;			/* parameter for short-range-dipole-moment */
#endif

  fvalue_pointer *fvalue;	/* function pointers for analytic potentials */
} apot_table_t;
#endif

#define MAX(a,b)   ((a) > (b) ? (a) : (b))
#define MIN(a,b)   ((a) < (b) ? (a) : (b))
#define SQR(a)     ((a)*(a))
#define SPROD(a,b) (((a).x * (b).x) + ((a).y * (b).y) + ((a).z * (b).z))

/******************************************************************************
*
*  global variables
*
******************************************************************************/

/* MAIN is defined only once in the main module */
#ifdef MAIN

#define EXTERN			/* define Variables in main */
#define INIT(data) =data	/* initialize data only in main */
#else
#define EXTERN extern		/* declare them extern otherwise */
#define INIT(data)		/* skip initialization otherwise */
#endif

// system variables
EXTERN int myid INIT(0);	/* Who am I? (0 if serial) */
EXTERN int num_cpus INIT(1);	/* How many cpus are there */
#ifdef MPI
EXTERN MPI_Datatype MPI_ATOM;
EXTERN MPI_Datatype MPI_NEIGH;
EXTERN MPI_Datatype MPI_TRANSMIT_NEIGHBOR;
EXTERN MPI_Datatype MPI_STENS;
EXTERN MPI_Datatype MPI_VEKTOR;
#endif

// general settings (from parameter file)
EXTERN char config[255];	/* file with atom configuration */
EXTERN char distfile[255];	/* file for distributions */
EXTERN char endpot[255];	/* file for end potential */
EXTERN char flagfile[255] INIT("\0");	/* break if file exists */
EXTERN char imdpot[255];	/* file for IMD potential */
EXTERN char maxchfile[255];	/* file with maximal changes */
EXTERN char output_prefix[255] INIT("\0");	/* prefix for all output files */
EXTERN char plotfile[255];	/* file for plotting */
EXTERN char plotpointfile[255] INIT("\0");	/* write points for plotting */
EXTERN char startpot[255];	/* file with start potential */
EXTERN char tempfile[255] INIT("\0");	/* backup potential file */
EXTERN int imdpotsteps;		/* resolution of IMD potential */
EXTERN int ntypes INIT(1);	/* number of atom types */
EXTERN int opt INIT(0);		/* optimization flag */
EXTERN int seed INIT(123456);	/* seed for RNG */
EXTERN int usemaxch INIT(0);	/* use maximal changes file */
EXTERN int write_output_files INIT(0);
EXTERN int write_pair INIT(0);
EXTERN int writeimd INIT(0);
EXTERN real anneal_temp INIT(1.);
EXTERN real eweight INIT(100.);
EXTERN real extend INIT(2.);	/* how far should one extend imd pot */
EXTERN real sweight INIT(10.);
#ifdef APOT
EXTERN int compnodes INIT(0);	/* how many additional composition nodes */
EXTERN int enable_cp INIT(0);	/* switch chemical potential on/off */
EXTERN real plotmin INIT(0.);	/* minimum for plotfile */
#endif
#ifdef EVO
EXTERN real evo_width INIT(1.);
#endif

// configurations
EXTERN atom_t *atoms INIT(NULL);	/* atoms array */
EXTERN atom_t *conf_atoms INIT(NULL);	/* Atoms in configuration */
EXTERN char **elements INIT(NULL);	/* element names from vasp2force */
EXTERN int **na_typ INIT(NULL);	/* number of atoms per type */
EXTERN int *cnfstart INIT(NULL);	/* Nr. of first atom in config */
EXTERN int *conf_uf INIT(NULL);
EXTERN int *conf_us INIT(NULL);
EXTERN int *inconf INIT(NULL);	/* Nr. of atoms in each config */
EXTERN int *useforce INIT(NULL);	/* Should we use force/stress */
EXTERN int *usestress INIT(NULL);	/* Should we use force/stress */
EXTERN int have_elements INIT(0);	/* do we have the elements ? */
EXTERN int maxneigh INIT(0);	/* maximum number of neighbors */
EXTERN int natoms INIT(0);	/* number of atoms */
EXTERN int nconf INIT(0);	/* number of configurations */
EXTERN real *coheng INIT(NULL);	/* Cohesive energy for each config */
EXTERN real *conf_vol INIT(NULL);
EXTERN real *conf_weight INIT(NULL);	/* weight of configuration */
EXTERN real *force_0 INIT(NULL);	/* the forces we aim at */
EXTERN real *rcut INIT(NULL);
EXTERN real *rmin INIT(NULL);
EXTERN real *volumen INIT(NULL);	/* Volume of cell */
EXTERN real rcutmax INIT(0.);	/* maximum of all cutoff values */
EXTERN sym_tens *conf_stress INIT(NULL);
EXTERN sym_tens *stress INIT(NULL);	/* Stresses in each config */
EXTERN vector box_x, box_y, box_z;
EXTERN vector tbox_x, tbox_y, tbox_z;

// potential variables
EXTERN char interaction[10] INIT("\0");
EXTERN int *gradient INIT(NULL);	/* Gradient of potential fns.  */
EXTERN int *invar_pot INIT(NULL);
EXTERN int format;		/* format of potential table */
EXTERN int have_grad INIT(0);	/* Is gradient specified?  */
EXTERN int have_invar INIT(0);	/* Are invariant pots specified?  */
#ifdef APOT
EXTERN int *pot_index INIT(NULL);	/* index to access i*n+j from i*(i+1)/2 */
EXTERN int *smooth_pot INIT(NULL);
EXTERN int cp_start INIT(0);	/* cp in opt_pot.table */
EXTERN int do_smooth INIT(0);	/* smooth cutoff option enabled? */
EXTERN int global_idx INIT(0);	/* index for global parameters in opt_pot table */
EXTERN int global_pot INIT(0);	/* number of "potential" for global parameters */
EXTERN int have_globals INIT(0);	/* do we have global parameters? */
EXTERN real *calc_list INIT(NULL);	/* list of current potential in the calc table */
EXTERN real *compnodelist INIT(NULL);	/* list of the composition nodes */
#endif

// potential tables
EXTERN pot_table_t opt_pot;	/* potential in the internal */
					 /* representation used for  */
					 /* minimisation */
EXTERN pot_table_t calc_pot;	/* the potential table used */
					 /* for force calculations */
#ifdef APOT
EXTERN apot_table_t apot_table;	/* potential in analytic form */
#endif

// optimization variables
EXTERN int fcalls INIT(0);
EXTERN int mdim INIT(0);
EXTERN int ndim INIT(0);
EXTERN int ndimtot INIT(0);
EXTERN int paircol INIT(0);	/* How manc columns for pair pot. */
EXTERN real d_eps INIT(0);

// general variables
EXTERN int firstatom INIT(0);
EXTERN int firstconf INIT(0);
EXTERN int myatoms INIT(0.);
EXTERN int myconf INIT(0.);
EXTERN real *rms INIT(NULL);

// pointers for force-vector
EXTERN int energy_p INIT(0);	/* pointer to energies */
EXTERN int stress_p INIT(0);	/* pointer to stresses */
#if defined EAM || defined ADP
EXTERN int dummy_p INIT(0);	/* pointer to dummy constraints */
EXTERN int limit_p INIT(0);	/* pointer to limiting constraints */
#endif
#ifdef APOT
EXTERN int punish_par_p INIT(0);	/* pointer to parameter punishment contraints */
EXTERN int punish_pot_p INIT(0);	/* pointer to potential punishment constraints */
#endif

// memory management
EXTERN char **pointer_names INIT(NULL);
EXTERN int num_pointers INIT(0);
EXTERN void **all_pointers INIT(NULL);

// variables needed for atom distribution with mpi
#ifdef MPI
EXTERN int *atom_dist;
EXTERN int *atom_len;
EXTERN int *conf_dist;
EXTERN int *conf_len;
#endif

// misc. stuff - has to belong somewhere
EXTERN int *idx INIT(NULL);
EXTERN int init_done INIT(0);
EXTERN int plot INIT(0);	/* plot output flag */
EXTERN real *lambda INIT(NULL);	/* embedding energy slope... */
EXTERN real *maxchange INIT(NULL);	/* Maximal permissible change */
EXTERN dsfmt_t dsfmt;		/* random number generator */
#ifdef STRESS
EXTERN char *stress_comp[6];
#endif

// variables needed for option dipole
#ifdef DIPOLE
EXTERN real dp_kappa INIT(0.10);	/* parameter kappa */
EXTERN real dp_tol INIT(1.e-9); /* dipole iteration precision */
EXTERN real dp_cut INIT(0);      /* cutoff-radius for long-range interactions */
EXTERN real dp_eps INIT(14.40);	/* this is e^2/(4*pi*epsilon_0) in eV A */
#endif

/******************************************************************************
*
*  global function pointers
*
******************************************************************************/

EXTERN real (*calc_forces) (real *, real *, int);
EXTERN real (*splint) (pot_table_t *, real *, int, real);
EXTERN real (*splint_grad) (pot_table_t *, real *, int, real);
EXTERN real (*splint_comb) (pot_table_t *, real *, int, real, real *);
#ifdef APOT
EXTERN void (*write_pot_table) (apot_table_t *, char *);
#else
EXTERN void (*write_pot_table) (pot_table_t *, char *);
#endif
#ifdef PARABEL
EXTERN real (*parab) (pot_table_t *, real *, int, real);
EXTERN real (*parab_comb) (pot_table_t *, real *, int, real, real *);
EXTERN real (*parab_grad) (pot_table_t *, real *, int, real);
#endif /* PARABEL */

/******************************************************************************
*
*  function prototypes
*
******************************************************************************/

void  error(char *);
void  warning(char *);
int   getparam(char *, void *, PARAMTYPE, int, int);
void  read_parameters(int, char **);
void  read_paramfile(FILE *);
#ifdef APOT
void  read_apot_table(pot_table_t *pt, apot_table_t *apt, char *filename,
		      FILE *infile);
void  write_apot_table(apot_table_t *, char *);
#endif
void  read_pot_table(pot_table_t *, char *);
void  read_pot_table3(pot_table_t *pt, int size, int ncols, int *nvals,
		      char *filename, FILE *infile);
void  read_pot_table4(pot_table_t *pt, int size, int ncols, int *nvals,
		      char *filename, FILE *infile);
void  init_calc_table(pot_table_t *optt, pot_table_t *calct);
void  update_calc_table(real *xi_opt, real *xi_calc, int);
void  write_pot_table3(pot_table_t *, char *);
void  write_pot_table4(pot_table_t *, char *);
void  write_pot_table_imd(pot_table_t *, char *);
void  write_plotpot_pair(pot_table_t *, char *);
void  write_altplot_pair(pot_table_t *, char *);
real  normdist(void);
real  grad2(pot_table_t *, real *, int, real);
real  grad3(pot_table_t *, real *, int, real);
real  pot2(pot_table_t *, int, real);
real  pot3(pot_table_t *, int, real);
vector vec_prod(vector, vector);
real  make_box(void);
void  read_config(char *);
void  read_config2(char *);
#ifdef PAIR
real  calc_forces_pair(real *, real *, int);
#elif defined EAM
real  calc_forces_eam(real *, real *, int);
<<<<<<< HEAD
#elif defined DIPOLE
real  calc_forces_dipole(real *, real *, int);
=======
#elif defined ADP
real  calc_forces_adp(real *, real *, int);
>>>>>>> bb548cc9
#endif
#ifdef APOT
int   randomize_parameter(int, real *, real *);
#else
void  makebump(real *, real, real, int);
#endif
void  anneal(real *xi);
void  powell_lsq(real *xi);
#if defined EVO
real *calc_vect(real *x);
void  init_population(real **pop, real *xi, int size, real scale);
void  diff_evo(real *xi);
#endif
void  spline_ed(real xstep, real y[], int n, real yp1, real ypn, real y2[]);
real  splint_ed(pot_table_t *pt, real *xi, int col, real r);
real  splint_grad_ed(pot_table_t *pt, real *xi, int col, real r);
real  splint_comb_ed(pot_table_t *pt, real *xi, int col, real r, real *grad);
real  splint_dir(pot_table_t *pt, real *xi, int k, real b, real step);
real  splint_comb_dir(pot_table_t *pt, real *xi, int k, real b, real step,
		      real *grad);
real  splint_grad_dir(pot_table_t *pt, real *xi, int k, real b, real step);
void  spline_ne(real x[], real y[], int n, real yp1, real ypn, real y2[]);
real  splint_ne(pot_table_t *pt, real *xi, int col, real r);
real  splint_comb_ne(pot_table_t *pt, real *xi, int col, real r, real *grad);
real  splint_grad_ne(pot_table_t *pt, real *xi, int col, real r);

#ifdef PARABEL
real  parab_comb_ed(pot_table_t *pt, real *xi, int col, real r, real *grad);
real  parab_grad_ed(pot_table_t *pt, real *xi, int col, real r);
real  parab_ed(pot_table_t *pt, real *xi, int col, real r);
real  parab_comb_ne(pot_table_t *pt, real *xi, int col, real r, real *grad);
real  parab_grad_ne(pot_table_t *pt, real *xi, int col, real r);
real  parab_ne(pot_table_t *pt, real *xi, int col, real r);
#endif
#ifdef EAM
real  rescale(pot_table_t *pt, real upper, int flag);
void  embed_shift(pot_table_t *pt);
#endif
#ifdef MPI
void  init_mpi(int argc, char **argv);
void  shutdown_mpi(void);
void  broadcast_params(void);
void  debug_mpi(int i);
void  broadcast_neighbors();
void  potsync();
#endif
#ifdef PDIST
void  write_pairdist(pot_table_t *pt, char *filename);
#endif

/******************************************************************************
*
*  additional stuff for analytic potentials
*
******************************************************************************/

#ifdef APOT

#define APOT_STEPS 1000		/* number of sampling points for analytic pot */
#define APOT_PUNISH 10e6	/* general value for apot punishments */

real apot_punish_value INIT(0.);

/* functions.c */
int   apot_parameters(char *);
int   apot_assign_functions(apot_table_t *);
int   apot_check_params(real *);
real  apot_punish(real *, real *);
real  apot_grad(real, real *, void (*function) (real, real *, real *));

/* potential.c */
void  update_slots();		/* new slots for smooth cutoff */

#ifdef PAIR
/* chempot.c */
int   swap_chem_pot(int, int);
int   sort_chem_pot_2d(void);
real  chemical_potential_1d(int *, real *);
real  chemical_potential_2d(int *, real *);
real  chemical_potential_3d(int *, real *, int);
real  chemical_potential(int, int *, real *);
void  init_chemical_potential(int);
#endif

/* smooth.c */
real  cutoff(real, real, real);

#ifdef DEBUG
void  debug_apot();
#endif /* DEBUG */

/* actual functions for different potentials */

void  lj_value(real, real *, real *);
void  eopp_value(real, real *, real *);
void  morse_value(real, real *, real *);
void  ms_value(real, real *, real *);
void  softshell_value(real, real *, real *);
void  eopp_exp_value(real, real *, real *);
void  meopp_value(real, real *, real *);
void  power_decay_value(real, real *, real *);
void  exp_decay_value(real, real *, real *);
void  pohlong_value(real, real *, real *);
void  parabola_value(real, real *, real *);
void  csw_value(real, real *, real *);
void  universal_value(real, real *, real *);
void  const_value(real, real *, real *);
void  sqrt_value(real, real *, real *);
void  mexp_decay_value(real, real *, real *);
void  strmm_value(real, real *, real *);

#ifdef DIPOLE
/* functions for dipole calculations  */
real shortrange_value(real, real *, real *, real *);
void coulomb_value(real, real *, real *);
void coulomb_shift(real, real*);
#endif

/* template for new potential function called newpot */

/* newpot potential */
void  newpot_value(real, real *, real *);
/* end of template */

#endif /* APOT */<|MERGE_RESOLUTION|>--- conflicted
+++ resolved
@@ -141,7 +141,7 @@
   real *table;			/* the actual data */
 #ifdef DIPOLE
   real *table_dipole;           /* static data for tail of coulomb potential */
-#endif 
+#endif
   real *d2tab;			/* second derivatives of table data for spline int */
   int  *idx;			/* indirect indexing */
 } pot_table_t;
@@ -431,13 +431,10 @@
 real  calc_forces_pair(real *, real *, int);
 #elif defined EAM
 real  calc_forces_eam(real *, real *, int);
-<<<<<<< HEAD
+#elif defined ADP
+real  calc_forces_adp(real *, real *, int);
 #elif defined DIPOLE
 real  calc_forces_dipole(real *, real *, int);
-=======
-#elif defined ADP
-real  calc_forces_adp(real *, real *, int);
->>>>>>> bb548cc9
 #endif
 #ifdef APOT
 int   randomize_parameter(int, real *, real *);
